/*
 * USB Moxa UPORT 11x0 Serial Driver
 *
 * Copyright (C) 2007 MOXA Technologies Co., Ltd.
 * Copyright (C) 2015 Mathieu Othacehe <m.othacehe@gmail.com>
 *
 * This program is free software; you can redistribute it and/or modify
 * it under the terms of the GNU General Public License as published by
 * the Free Software Foundation; either version 2 of the License, or
 * (at your option) any later version.
 *
 *
 * Supports the following Moxa USB to serial converters:
 *  UPort 1110,  1 port RS-232 USB to Serial Hub.
 *  UPort 1130,  1 port RS-422/485 USB to Serial Hub.
 *  UPort 1130I, 1 port RS-422/485 USB to Serial Hub with isolation
 *    protection.
 *  UPort 1150,  1 port RS-232/422/485 USB to Serial Hub.
 *  UPort 1150I, 1 port RS-232/422/485 USB to Serial Hub with isolation
 *  protection.
 */

#include <linux/kernel.h>
#include <linux/module.h>
#include <linux/firmware.h>
#include <linux/jiffies.h>
#include <linux/serial.h>
#include <linux/serial_reg.h>
#include <linux/slab.h>
#include <linux/spinlock.h>
#include <linux/mutex.h>
#include <linux/tty.h>
#include <linux/tty_driver.h>
#include <linux/tty_flip.h>
#include <linux/uaccess.h>
#include <linux/usb.h>
#include <linux/usb/serial.h>

/* Vendor and product ids */
#define MXU1_VENDOR_ID				0x110a
#define MXU1_1110_PRODUCT_ID			0x1110
#define MXU1_1130_PRODUCT_ID			0x1130
#define MXU1_1150_PRODUCT_ID			0x1150
#define MXU1_1151_PRODUCT_ID			0x1151
#define MXU1_1131_PRODUCT_ID			0x1131

/* Commands */
#define MXU1_GET_VERSION			0x01
#define MXU1_GET_PORT_STATUS			0x02
#define MXU1_GET_PORT_DEV_INFO			0x03
#define MXU1_GET_CONFIG				0x04
#define MXU1_SET_CONFIG				0x05
#define MXU1_OPEN_PORT				0x06
#define MXU1_CLOSE_PORT				0x07
#define MXU1_START_PORT				0x08
#define MXU1_STOP_PORT				0x09
#define MXU1_TEST_PORT				0x0A
#define MXU1_PURGE_PORT				0x0B
#define MXU1_RESET_EXT_DEVICE			0x0C
#define MXU1_GET_OUTQUEUE			0x0D
#define MXU1_WRITE_DATA				0x80
#define MXU1_READ_DATA				0x81
#define MXU1_REQ_TYPE_CLASS			0x82

/* Module identifiers */
#define MXU1_I2C_PORT				0x01
#define MXU1_IEEE1284_PORT			0x02
#define MXU1_UART1_PORT				0x03
#define MXU1_UART2_PORT				0x04
#define MXU1_RAM_PORT				0x05

/* Modem status */
#define MXU1_MSR_DELTA_CTS			0x01
#define MXU1_MSR_DELTA_DSR			0x02
#define MXU1_MSR_DELTA_RI			0x04
#define MXU1_MSR_DELTA_CD			0x08
#define MXU1_MSR_CTS				0x10
#define MXU1_MSR_DSR				0x20
#define MXU1_MSR_RI				0x40
#define MXU1_MSR_CD				0x80
#define MXU1_MSR_DELTA_MASK			0x0F
#define MXU1_MSR_MASK				0xF0

/* Line status */
#define MXU1_LSR_OVERRUN_ERROR			0x01
#define MXU1_LSR_PARITY_ERROR			0x02
#define MXU1_LSR_FRAMING_ERROR			0x04
#define MXU1_LSR_BREAK				0x08
#define MXU1_LSR_ERROR				0x0F
#define MXU1_LSR_RX_FULL			0x10
#define MXU1_LSR_TX_EMPTY			0x20

/* Modem control */
#define MXU1_MCR_LOOP				0x04
#define MXU1_MCR_DTR				0x10
#define MXU1_MCR_RTS				0x20

/* Mask settings */
#define MXU1_UART_ENABLE_RTS_IN			0x0001
#define MXU1_UART_DISABLE_RTS			0x0002
#define MXU1_UART_ENABLE_PARITY_CHECKING	0x0008
#define MXU1_UART_ENABLE_DSR_OUT		0x0010
#define MXU1_UART_ENABLE_CTS_OUT		0x0020
#define MXU1_UART_ENABLE_X_OUT			0x0040
#define MXU1_UART_ENABLE_XA_OUT			0x0080
#define MXU1_UART_ENABLE_X_IN			0x0100
#define MXU1_UART_ENABLE_DTR_IN			0x0800
#define MXU1_UART_DISABLE_DTR			0x1000
#define MXU1_UART_ENABLE_MS_INTS		0x2000
#define MXU1_UART_ENABLE_AUTO_START_DMA		0x4000
#define MXU1_UART_SEND_BREAK_SIGNAL		0x8000

/* Parity */
#define MXU1_UART_NO_PARITY			0x00
#define MXU1_UART_ODD_PARITY			0x01
#define MXU1_UART_EVEN_PARITY			0x02
#define MXU1_UART_MARK_PARITY			0x03
#define MXU1_UART_SPACE_PARITY			0x04

/* Stop bits */
#define MXU1_UART_1_STOP_BITS			0x00
#define MXU1_UART_1_5_STOP_BITS			0x01
#define MXU1_UART_2_STOP_BITS			0x02

/* Bits per character */
#define MXU1_UART_5_DATA_BITS			0x00
#define MXU1_UART_6_DATA_BITS			0x01
#define MXU1_UART_7_DATA_BITS			0x02
#define MXU1_UART_8_DATA_BITS			0x03

/* Operation modes */
#define MXU1_UART_232				0x00
#define MXU1_UART_485_RECEIVER_DISABLED		0x01
#define MXU1_UART_485_RECEIVER_ENABLED		0x02

/* Pipe transfer mode and timeout */
#define MXU1_PIPE_MODE_CONTINUOUS		0x01
#define MXU1_PIPE_MODE_MASK			0x03
#define MXU1_PIPE_TIMEOUT_MASK			0x7C
#define MXU1_PIPE_TIMEOUT_ENABLE		0x80

/* Config struct */
struct mxu1_uart_config {
	__be16	wBaudRate;
	__be16	wFlags;
	u8	bDataBits;
	u8	bParity;
	u8	bStopBits;
	char	cXon;
	char	cXoff;
	u8	bUartMode;
} __packed;

/* Purge modes */
#define MXU1_PURGE_OUTPUT			0x00
#define MXU1_PURGE_INPUT			0x80

/* Read/Write data */
#define MXU1_RW_DATA_ADDR_SFR			0x10
#define MXU1_RW_DATA_ADDR_IDATA			0x20
#define MXU1_RW_DATA_ADDR_XDATA			0x30
#define MXU1_RW_DATA_ADDR_CODE			0x40
#define MXU1_RW_DATA_ADDR_GPIO			0x50
#define MXU1_RW_DATA_ADDR_I2C			0x60
#define MXU1_RW_DATA_ADDR_FLASH			0x70
#define MXU1_RW_DATA_ADDR_DSP			0x80

#define MXU1_RW_DATA_UNSPECIFIED		0x00
#define MXU1_RW_DATA_BYTE			0x01
#define MXU1_RW_DATA_WORD			0x02
#define MXU1_RW_DATA_DOUBLE_WORD		0x04

struct mxu1_write_data_bytes {
	u8	bAddrType;
	u8	bDataType;
	u8	bDataCounter;
	__be16	wBaseAddrHi;
	__be16	wBaseAddrLo;
	u8	bData[0];
} __packed;

/* Interrupt codes */
#define MXU1_CODE_HARDWARE_ERROR		0xFF
#define MXU1_CODE_DATA_ERROR			0x03
#define MXU1_CODE_MODEM_STATUS			0x04

static inline int mxu1_get_func_from_code(unsigned char code)
{
	return code & 0x0f;
}

/* Download firmware max packet size */
#define MXU1_DOWNLOAD_MAX_PACKET_SIZE		64

/* Firmware image header */
struct mxu1_firmware_header {
	__le16 wLength;
	u8 bCheckSum;
} __packed;

#define MXU1_UART_BASE_ADDR	    0xFFA0
#define MXU1_UART_OFFSET_MCR	    0x0004

#define MXU1_BAUD_BASE              923077

#define MXU1_TRANSFER_TIMEOUT	    2
#define MXU1_DOWNLOAD_TIMEOUT       1000
#define MXU1_DEFAULT_CLOSING_WAIT   4000 /* in .01 secs */

struct mxu1_port {
	u8 msr;
	u8 mcr;
	u8 uart_mode;
	spinlock_t spinlock; /* Protects msr */
	struct mutex mutex; /* Protects mcr */
	bool send_break;
};

struct mxu1_device {
	u16 mxd_model;
};

static const struct usb_device_id mxu1_idtable[] = {
	{ USB_DEVICE(MXU1_VENDOR_ID, MXU1_1110_PRODUCT_ID) },
	{ USB_DEVICE(MXU1_VENDOR_ID, MXU1_1130_PRODUCT_ID) },
	{ USB_DEVICE(MXU1_VENDOR_ID, MXU1_1150_PRODUCT_ID) },
	{ USB_DEVICE(MXU1_VENDOR_ID, MXU1_1151_PRODUCT_ID) },
	{ USB_DEVICE(MXU1_VENDOR_ID, MXU1_1131_PRODUCT_ID) },
	{ }
};

MODULE_DEVICE_TABLE(usb, mxu1_idtable);

/* Write the given buffer out to the control pipe.  */
static int mxu1_send_ctrl_data_urb(struct usb_serial *serial,
				   u8 request,
				   u16 value, u16 index,
				   void *data, size_t size)
{
	int status;

	status = usb_control_msg(serial->dev,
				 usb_sndctrlpipe(serial->dev, 0),
				 request,
				 (USB_DIR_OUT | USB_TYPE_VENDOR |
				  USB_RECIP_DEVICE), value, index,
				 data, size,
				 USB_CTRL_SET_TIMEOUT);
	if (status < 0) {
		dev_err(&serial->interface->dev,
			"%s - usb_control_msg failed: %d\n",
			__func__, status);
		return status;
	}

	if (status != size) {
		dev_err(&serial->interface->dev,
			"%s - short write (%d / %zd)\n",
			__func__, status, size);
		return -EIO;
	}

	return 0;
}

/* Send a vendor request without any data */
static int mxu1_send_ctrl_urb(struct usb_serial *serial,
			      u8 request, u16 value, u16 index)
{
	return mxu1_send_ctrl_data_urb(serial, request, value, index,
				       NULL, 0);
}

static int mxu1_download_firmware(struct usb_serial *serial,
				  const struct firmware *fw_p,
				  int endpoint)
{
	int status = 0;
	int buffer_size;
	int pos;
	int len;
	int done;
	u8 cs = 0;
	u8 *buffer;
	struct usb_device *dev = serial->dev;
	struct mxu1_firmware_header *header;
	unsigned int pipe;

	pipe = usb_sndbulkpipe(dev, endpoint);

	buffer_size = fw_p->size + sizeof(*header);
	buffer = kmalloc(buffer_size, GFP_KERNEL);
	if (!buffer)
		return -ENOMEM;

	memcpy(buffer, fw_p->data, fw_p->size);
	memset(buffer + fw_p->size, 0xff, buffer_size - fw_p->size);

	for (pos = sizeof(*header); pos < buffer_size; pos++)
		cs = (u8)(cs + buffer[pos]);

	header = (struct mxu1_firmware_header *)buffer;
	header->wLength = cpu_to_le16(buffer_size - sizeof(*header));
	header->bCheckSum = cs;

	dev_dbg(&dev->dev, "%s - downloading firmware\n", __func__);

	for (pos = 0; pos < buffer_size; pos += done) {
		len = min(buffer_size - pos, MXU1_DOWNLOAD_MAX_PACKET_SIZE);

		status = usb_bulk_msg(dev, pipe, buffer + pos, len, &done,
				MXU1_DOWNLOAD_TIMEOUT);
		if (status)
			break;
	}

	kfree(buffer);

	if (status) {
		dev_err(&dev->dev, "failed to download firmware: %d\n", status);
		return status;
	}

	msleep_interruptible(100);
	usb_reset_device(dev);

	dev_dbg(&dev->dev, "%s - download successful\n", __func__);

	return 0;
}

<<<<<<< HEAD
static void mxu1_release(struct usb_serial *serial)
{
	struct mxu1_device *mxdev = usb_get_serial_data(serial);

	kfree(mxdev);
}

static int mxu1_port_probe(struct usb_serial_port *port)
=======
static int mxu1_probe(struct usb_serial *serial, const struct usb_device_id *id)
>>>>>>> 53c9f7d9
{
	struct usb_host_interface *cur_altsetting;
	char fw_name[32];
	const struct firmware *fw_p = NULL;
	struct usb_device *dev = serial->dev;
	u16 model;
	int err;
	struct usb_endpoint_descriptor *endpoint, *interrupt_in, *bulk_out;
	int i;

	dev_dbg(&serial->interface->dev, "%s - product 0x%04X, num configurations %d, configuration value %d\n",
		__func__, le16_to_cpu(dev->descriptor.idProduct),
		dev->descriptor.bNumConfigurations,
		dev->actconfig->desc.bConfigurationValue);

	cur_altsetting = serial->interface->cur_altsetting;
	interrupt_in = NULL;
	bulk_out = NULL;

	for (i = 0; i < cur_altsetting->desc.bNumEndpoints; i++) {
		endpoint = &cur_altsetting->endpoint[i].desc;
		if (usb_endpoint_is_bulk_out(endpoint)) {
			dev_dbg(&serial->interface->dev,
				"found bulk out on endpoint %d\n", i);
			bulk_out = endpoint;
		}

		if (usb_endpoint_is_int_in(endpoint)) {
			dev_dbg(&serial->interface->dev,
				"found interrupt in on endpoint %d\n", i);
			interrupt_in = endpoint;
		}
	}

	/* if we have only 1 bulk out endpoint, download firmware */
	if (bulk_out && (cur_altsetting->desc.bNumEndpoints == 1)) {

		model = le16_to_cpu(dev->descriptor.idProduct);
		snprintf(fw_name,
			 sizeof(fw_name),
			 "moxa/moxa-%04x.fw",
			 model);

		err = request_firmware(&fw_p, fw_name, &serial->interface->dev);
		if (err) {
			dev_err(&serial->interface->dev, "failed to request firmware: %d\n",
				err);
			return -ENODEV;
		}

		err = mxu1_download_firmware(serial, fw_p, bulk_out->bEndpointAddress);
		if (err)
			goto err_release_firmware;

		/* device is being reset */
		err = -ENODEV;
		goto err_release_firmware;

	} else if (!interrupt_in) {
		/* firmware is already loaded but there is no interrupt endpoint */
		dev_err(&serial->interface->dev, "no interrupt urb\n");
		return -ENODEV;
	}

	return 0;

err_release_firmware:
	release_firmware(fw_p);
	return err;
}

static int mxu1_port_probe(struct usb_serial_port *port)
{
	struct mxu1_port *mxport;
	struct mxu1_device *mxdev;

	mxport = kzalloc(sizeof(struct mxu1_port), GFP_KERNEL);
	if (!mxport)
		return -ENOMEM;

	spin_lock_init(&mxport->spinlock);
	mutex_init(&mxport->mutex);

	mxdev = usb_get_serial_data(port->serial);

	switch (mxdev->mxd_model) {
	case MXU1_1110_PRODUCT_ID:
	case MXU1_1150_PRODUCT_ID:
	case MXU1_1151_PRODUCT_ID:
		mxport->uart_mode = MXU1_UART_232;
		break;
	case MXU1_1130_PRODUCT_ID:
	case MXU1_1131_PRODUCT_ID:
		mxport->uart_mode = MXU1_UART_485_RECEIVER_DISABLED;
		break;
	}

	usb_set_serial_port_data(port, mxport);

	port->port.closing_wait =
			msecs_to_jiffies(MXU1_DEFAULT_CLOSING_WAIT * 10);
	port->port.drain_delay = 1;

	return 0;
}

static int mxu1_port_remove(struct usb_serial_port *port)
{
	struct mxu1_port *mxport;

	mxport = usb_get_serial_port_data(port);
	kfree(mxport);

	return 0;
}

static int mxu1_startup(struct usb_serial *serial)
{
	struct mxu1_device *mxdev;

	/* create device structure */
	mxdev = kzalloc(sizeof(struct mxu1_device), GFP_KERNEL);
	if (!mxdev)
		return -ENOMEM;

	usb_set_serial_data(serial, mxdev);

	return 0;
}

static int mxu1_write_byte(struct usb_serial_port *port, u32 addr,
			   u8 mask, u8 byte)
{
	int status;
	size_t size;
	struct mxu1_write_data_bytes *data;

	dev_dbg(&port->dev, "%s - addr 0x%08X, mask 0x%02X, byte 0x%02X\n",
		__func__, addr, mask, byte);

	size = sizeof(struct mxu1_write_data_bytes) + 2;
	data = kzalloc(size, GFP_KERNEL);
	if (!data)
		return -ENOMEM;

	data->bAddrType = MXU1_RW_DATA_ADDR_XDATA;
	data->bDataType = MXU1_RW_DATA_BYTE;
	data->bDataCounter = 1;
	data->wBaseAddrHi = cpu_to_be16(addr >> 16);
	data->wBaseAddrLo = cpu_to_be16(addr);
	data->bData[0] = mask;
	data->bData[1] = byte;

	status = mxu1_send_ctrl_data_urb(port->serial, MXU1_WRITE_DATA, 0,
					 MXU1_RAM_PORT, data, size);
	if (status < 0)
		dev_err(&port->dev, "%s - failed: %d\n", __func__, status);

	kfree(data);

	return status;
}

static int mxu1_set_mcr(struct usb_serial_port *port, unsigned int mcr)
{
	int status;

	status = mxu1_write_byte(port,
				 MXU1_UART_BASE_ADDR + MXU1_UART_OFFSET_MCR,
				 MXU1_MCR_RTS | MXU1_MCR_DTR | MXU1_MCR_LOOP,
				 mcr);
	return status;
}

static void mxu1_set_termios(struct tty_struct *tty,
			     struct usb_serial_port *port,
			     struct ktermios *old_termios)
{
	struct mxu1_port *mxport = usb_get_serial_port_data(port);
	struct mxu1_uart_config *config;
	tcflag_t cflag, iflag;
	speed_t baud;
	int status;
	unsigned int mcr;

	cflag = tty->termios.c_cflag;
	iflag = tty->termios.c_iflag;

	if (old_termios &&
	    !tty_termios_hw_change(&tty->termios, old_termios) &&
	    tty->termios.c_iflag == old_termios->c_iflag) {
		dev_dbg(&port->dev, "%s - nothing to change\n", __func__);
		return;
	}

	dev_dbg(&port->dev,
		"%s - cflag 0x%08x, iflag 0x%08x\n", __func__, cflag, iflag);

	if (old_termios) {
		dev_dbg(&port->dev, "%s - old cflag 0x%08x, old iflag 0x%08x\n",
			__func__,
			old_termios->c_cflag,
			old_termios->c_iflag);
	}

	config = kzalloc(sizeof(*config), GFP_KERNEL);
	if (!config)
		return;

	/* these flags must be set */
	config->wFlags |= MXU1_UART_ENABLE_MS_INTS;
	config->wFlags |= MXU1_UART_ENABLE_AUTO_START_DMA;
	if (mxport->send_break)
		config->wFlags |= MXU1_UART_SEND_BREAK_SIGNAL;
	config->bUartMode = mxport->uart_mode;

	switch (C_CSIZE(tty)) {
	case CS5:
		config->bDataBits = MXU1_UART_5_DATA_BITS;
		break;
	case CS6:
		config->bDataBits = MXU1_UART_6_DATA_BITS;
		break;
	case CS7:
		config->bDataBits = MXU1_UART_7_DATA_BITS;
		break;
	default:
	case CS8:
		config->bDataBits = MXU1_UART_8_DATA_BITS;
		break;
	}

	if (C_PARENB(tty)) {
		config->wFlags |= MXU1_UART_ENABLE_PARITY_CHECKING;
		if (C_CMSPAR(tty)) {
			if (C_PARODD(tty))
				config->bParity = MXU1_UART_MARK_PARITY;
			else
				config->bParity = MXU1_UART_SPACE_PARITY;
		} else {
			if (C_PARODD(tty))
				config->bParity = MXU1_UART_ODD_PARITY;
			else
				config->bParity = MXU1_UART_EVEN_PARITY;
		}
	} else {
		config->bParity = MXU1_UART_NO_PARITY;
	}

	if (C_CSTOPB(tty))
		config->bStopBits = MXU1_UART_2_STOP_BITS;
	else
		config->bStopBits = MXU1_UART_1_STOP_BITS;

	if (C_CRTSCTS(tty)) {
		/* RTS flow control must be off to drop RTS for baud rate B0 */
		if (C_BAUD(tty) != B0)
			config->wFlags |= MXU1_UART_ENABLE_RTS_IN;
		config->wFlags |= MXU1_UART_ENABLE_CTS_OUT;
	}

	if (I_IXOFF(tty) || I_IXON(tty)) {
		config->cXon  = START_CHAR(tty);
		config->cXoff = STOP_CHAR(tty);

		if (I_IXOFF(tty))
			config->wFlags |= MXU1_UART_ENABLE_X_IN;

		if (I_IXON(tty))
			config->wFlags |= MXU1_UART_ENABLE_X_OUT;
	}

	baud = tty_get_baud_rate(tty);
	if (!baud)
		baud = 9600;
	config->wBaudRate = MXU1_BAUD_BASE / baud;

	dev_dbg(&port->dev, "%s - BaudRate=%d, wBaudRate=%d, wFlags=0x%04X, bDataBits=%d, bParity=%d, bStopBits=%d, cXon=%d, cXoff=%d, bUartMode=%d\n",
		__func__, baud, config->wBaudRate, config->wFlags,
		config->bDataBits, config->bParity, config->bStopBits,
		config->cXon, config->cXoff, config->bUartMode);

	cpu_to_be16s(&config->wBaudRate);
	cpu_to_be16s(&config->wFlags);

	status = mxu1_send_ctrl_data_urb(port->serial, MXU1_SET_CONFIG, 0,
					 MXU1_UART1_PORT, config,
					 sizeof(*config));
	if (status)
		dev_err(&port->dev, "cannot set config: %d\n", status);

	mutex_lock(&mxport->mutex);
	mcr = mxport->mcr;

	if (C_BAUD(tty) == B0)
		mcr &= ~(MXU1_MCR_DTR | MXU1_MCR_RTS);
	else if (old_termios && (old_termios->c_cflag & CBAUD) == B0)
		mcr |= MXU1_MCR_DTR | MXU1_MCR_RTS;

	status = mxu1_set_mcr(port, mcr);
	if (status)
		dev_err(&port->dev, "cannot set modem control: %d\n", status);
	else
		mxport->mcr = mcr;

	mutex_unlock(&mxport->mutex);

	kfree(config);
}

static int mxu1_get_serial_info(struct usb_serial_port *port,
				struct serial_struct __user *ret_arg)
{
	struct serial_struct ret_serial;
	unsigned cwait;

	if (!ret_arg)
		return -EFAULT;

	cwait = port->port.closing_wait;
	if (cwait != ASYNC_CLOSING_WAIT_NONE)
		cwait = jiffies_to_msecs(cwait) / 10;

	memset(&ret_serial, 0, sizeof(ret_serial));

	ret_serial.type = PORT_16550A;
	ret_serial.line = port->minor;
	ret_serial.port = 0;
	ret_serial.xmit_fifo_size = port->bulk_out_size;
	ret_serial.baud_base = MXU1_BAUD_BASE;
	ret_serial.close_delay = 5*HZ;
	ret_serial.closing_wait = cwait;

	if (copy_to_user(ret_arg, &ret_serial, sizeof(*ret_arg)))
		return -EFAULT;

	return 0;
}


static int mxu1_set_serial_info(struct usb_serial_port *port,
				struct serial_struct __user *new_arg)
{
	struct serial_struct new_serial;
	unsigned cwait;

	if (copy_from_user(&new_serial, new_arg, sizeof(new_serial)))
		return -EFAULT;

	cwait = new_serial.closing_wait;
	if (cwait != ASYNC_CLOSING_WAIT_NONE)
		cwait = msecs_to_jiffies(10 * new_serial.closing_wait);

	port->port.closing_wait = cwait;

	return 0;
}

static int mxu1_ioctl(struct tty_struct *tty,
		      unsigned int cmd, unsigned long arg)
{
	struct usb_serial_port *port = tty->driver_data;

	switch (cmd) {
	case TIOCGSERIAL:
		return mxu1_get_serial_info(port,
					    (struct serial_struct __user *)arg);
	case TIOCSSERIAL:
		return mxu1_set_serial_info(port,
					    (struct serial_struct __user *)arg);
	}

	return -ENOIOCTLCMD;
}

static int mxu1_tiocmget(struct tty_struct *tty)
{
	struct usb_serial_port *port = tty->driver_data;
	struct mxu1_port *mxport = usb_get_serial_port_data(port);
	unsigned int result;
	unsigned int msr;
	unsigned int mcr;
	unsigned long flags;

	mutex_lock(&mxport->mutex);
	spin_lock_irqsave(&mxport->spinlock, flags);

	msr = mxport->msr;
	mcr = mxport->mcr;

	spin_unlock_irqrestore(&mxport->spinlock, flags);
	mutex_unlock(&mxport->mutex);

	result = ((mcr & MXU1_MCR_DTR)	? TIOCM_DTR	: 0) |
		 ((mcr & MXU1_MCR_RTS)	? TIOCM_RTS	: 0) |
		 ((mcr & MXU1_MCR_LOOP) ? TIOCM_LOOP	: 0) |
		 ((msr & MXU1_MSR_CTS)	? TIOCM_CTS	: 0) |
		 ((msr & MXU1_MSR_CD)	? TIOCM_CAR	: 0) |
		 ((msr & MXU1_MSR_RI)	? TIOCM_RI	: 0) |
		 ((msr & MXU1_MSR_DSR)	? TIOCM_DSR	: 0);

	dev_dbg(&port->dev, "%s - 0x%04X\n", __func__, result);

	return result;
}

static int mxu1_tiocmset(struct tty_struct *tty,
			 unsigned int set, unsigned int clear)
{
	struct usb_serial_port *port = tty->driver_data;
	struct mxu1_port *mxport = usb_get_serial_port_data(port);
	int err;
	unsigned int mcr;

	mutex_lock(&mxport->mutex);
	mcr = mxport->mcr;

	if (set & TIOCM_RTS)
		mcr |= MXU1_MCR_RTS;
	if (set & TIOCM_DTR)
		mcr |= MXU1_MCR_DTR;
	if (set & TIOCM_LOOP)
		mcr |= MXU1_MCR_LOOP;

	if (clear & TIOCM_RTS)
		mcr &= ~MXU1_MCR_RTS;
	if (clear & TIOCM_DTR)
		mcr &= ~MXU1_MCR_DTR;
	if (clear & TIOCM_LOOP)
		mcr &= ~MXU1_MCR_LOOP;

	err = mxu1_set_mcr(port, mcr);
	if (!err)
		mxport->mcr = mcr;

	mutex_unlock(&mxport->mutex);

	return err;
}

static void mxu1_break(struct tty_struct *tty, int break_state)
{
	struct usb_serial_port *port = tty->driver_data;
	struct mxu1_port *mxport = usb_get_serial_port_data(port);

	if (break_state == -1)
		mxport->send_break = true;
	else
		mxport->send_break = false;

	mxu1_set_termios(tty, port, NULL);
}

static int mxu1_open(struct tty_struct *tty, struct usb_serial_port *port)
{
	struct mxu1_port *mxport = usb_get_serial_port_data(port);
	struct usb_serial *serial = port->serial;
	int status;
	u16 open_settings;

	open_settings = (MXU1_PIPE_MODE_CONTINUOUS |
			 MXU1_PIPE_TIMEOUT_ENABLE |
			 (MXU1_TRANSFER_TIMEOUT << 2));

	mxport->msr = 0;

	status = usb_submit_urb(port->interrupt_in_urb, GFP_KERNEL);
	if (status) {
		dev_err(&port->dev, "failed to submit interrupt urb: %d\n",
			status);
		return status;
	}

	if (tty)
		mxu1_set_termios(tty, port, NULL);

	status = mxu1_send_ctrl_urb(serial, MXU1_OPEN_PORT,
				    open_settings, MXU1_UART1_PORT);
	if (status) {
		dev_err(&port->dev, "cannot send open command: %d\n", status);
		goto unlink_int_urb;
	}

	status = mxu1_send_ctrl_urb(serial, MXU1_START_PORT,
				    0, MXU1_UART1_PORT);
	if (status) {
		dev_err(&port->dev, "cannot send start command: %d\n", status);
		goto unlink_int_urb;
	}

	status = mxu1_send_ctrl_urb(serial, MXU1_PURGE_PORT,
				    MXU1_PURGE_INPUT, MXU1_UART1_PORT);
	if (status) {
		dev_err(&port->dev, "cannot clear input buffers: %d\n",
			status);

		goto unlink_int_urb;
	}

	status = mxu1_send_ctrl_urb(serial, MXU1_PURGE_PORT,
				    MXU1_PURGE_OUTPUT, MXU1_UART1_PORT);
	if (status) {
		dev_err(&port->dev, "cannot clear output buffers: %d\n",
			status);

		goto unlink_int_urb;
	}

	status = usb_serial_generic_open(tty, port);
	if (status)
		goto unlink_int_urb;

	return 0;

unlink_int_urb:
	usb_kill_urb(port->interrupt_in_urb);

	return status;
}

static void mxu1_close(struct usb_serial_port *port)
{
	int status;

	usb_serial_generic_close(port);
	usb_kill_urb(port->interrupt_in_urb);

	status = mxu1_send_ctrl_urb(port->serial, MXU1_STOP_PORT,
				    0, MXU1_UART1_PORT);
	if (status) {
		dev_err(&port->dev, "failed to send stop port command: %d\n",
			status);
	}

	status = mxu1_send_ctrl_urb(port->serial, MXU1_CLOSE_PORT,
				    0, MXU1_UART1_PORT);
	if (status) {
		dev_err(&port->dev, "failed to send close port command: %d\n",
			status);
	}
}

static void mxu1_handle_new_msr(struct usb_serial_port *port, u8 msr)
{
	struct mxu1_port *mxport = usb_get_serial_port_data(port);
	struct async_icount *icount;
	unsigned long flags;

	dev_dbg(&port->dev, "%s - msr 0x%02X\n", __func__, msr);

	spin_lock_irqsave(&mxport->spinlock, flags);
	mxport->msr = msr & MXU1_MSR_MASK;
	spin_unlock_irqrestore(&mxport->spinlock, flags);

	if (msr & MXU1_MSR_DELTA_MASK) {
		icount = &port->icount;
		if (msr & MXU1_MSR_DELTA_CTS)
			icount->cts++;
		if (msr & MXU1_MSR_DELTA_DSR)
			icount->dsr++;
		if (msr & MXU1_MSR_DELTA_CD)
			icount->dcd++;
		if (msr & MXU1_MSR_DELTA_RI)
			icount->rng++;

		wake_up_interruptible(&port->port.delta_msr_wait);
	}
}

static void mxu1_interrupt_callback(struct urb *urb)
{
	struct usb_serial_port *port = urb->context;
	unsigned char *data = urb->transfer_buffer;
	int length = urb->actual_length;
	int function;
	int status;
	u8 msr;

	switch (urb->status) {
	case 0:
		break;
	case -ECONNRESET:
	case -ENOENT:
	case -ESHUTDOWN:
		dev_dbg(&port->dev, "%s - urb shutting down: %d\n",
			__func__, urb->status);
		return;
	default:
		dev_dbg(&port->dev, "%s - nonzero urb status: %d\n",
			__func__, urb->status);
		goto exit;
	}

	if (length != 2) {
		dev_dbg(&port->dev, "%s - bad packet size: %d\n",
			__func__, length);
		goto exit;
	}

	if (data[0] == MXU1_CODE_HARDWARE_ERROR) {
		dev_err(&port->dev, "hardware error: %d\n", data[1]);
		goto exit;
	}

	function = mxu1_get_func_from_code(data[0]);

	dev_dbg(&port->dev, "%s - function %d, data 0x%02X\n",
		 __func__, function, data[1]);

	switch (function) {
	case MXU1_CODE_DATA_ERROR:
		dev_dbg(&port->dev, "%s - DATA ERROR, data 0x%02X\n",
			 __func__, data[1]);
		break;

	case MXU1_CODE_MODEM_STATUS:
		msr = data[1];
		mxu1_handle_new_msr(port, msr);
		break;

	default:
		dev_err(&port->dev, "unknown interrupt code: 0x%02X\n",
			data[1]);
		break;
	}

exit:
	status = usb_submit_urb(urb, GFP_ATOMIC);
	if (status) {
		dev_err(&port->dev, "resubmit interrupt urb failed: %d\n",
			status);
	}
}

static struct usb_serial_driver mxu11x0_device = {
	.driver = {
		.owner		= THIS_MODULE,
		.name		= "mxu11x0",
	},
	.description		= "MOXA UPort 11x0",
	.id_table		= mxu1_idtable,
	.num_ports		= 1,
	.probe                  = mxu1_probe,
	.port_probe             = mxu1_port_probe,
	.port_remove            = mxu1_port_remove,
	.attach			= mxu1_startup,
	.release                = mxu1_release,
	.open			= mxu1_open,
	.close			= mxu1_close,
	.ioctl			= mxu1_ioctl,
	.set_termios		= mxu1_set_termios,
	.tiocmget		= mxu1_tiocmget,
	.tiocmset		= mxu1_tiocmset,
	.tiocmiwait		= usb_serial_generic_tiocmiwait,
	.get_icount		= usb_serial_generic_get_icount,
	.break_ctl		= mxu1_break,
	.read_int_callback	= mxu1_interrupt_callback,
};

static struct usb_serial_driver *const serial_drivers[] = {
	&mxu11x0_device, NULL
};

module_usb_serial_driver(serial_drivers, mxu1_idtable);

MODULE_AUTHOR("Mathieu Othacehe <m.othacehe@gmail.com>");
MODULE_DESCRIPTION("MOXA UPort 11x0 USB to Serial Hub Driver");
MODULE_LICENSE("GPL");
MODULE_FIRMWARE("moxa/moxa-1110.fw");
MODULE_FIRMWARE("moxa/moxa-1130.fw");
MODULE_FIRMWARE("moxa/moxa-1131.fw");
MODULE_FIRMWARE("moxa/moxa-1150.fw");
MODULE_FIRMWARE("moxa/moxa-1151.fw");<|MERGE_RESOLUTION|>--- conflicted
+++ resolved
@@ -329,7 +329,6 @@
 	return 0;
 }
 
-<<<<<<< HEAD
 static void mxu1_release(struct usb_serial *serial)
 {
 	struct mxu1_device *mxdev = usb_get_serial_data(serial);
@@ -337,10 +336,7 @@
 	kfree(mxdev);
 }
 
-static int mxu1_port_probe(struct usb_serial_port *port)
-=======
 static int mxu1_probe(struct usb_serial *serial, const struct usb_device_id *id)
->>>>>>> 53c9f7d9
 {
 	struct usb_host_interface *cur_altsetting;
 	char fw_name[32];
